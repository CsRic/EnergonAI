CUDA_VISIBLE_DEVICES_set_n_least_memory_usage() {
    local n=${1:-"9999"}
    echo "GPU Memory Usage:"
    local FIRST_N_GPU_IDS=$(nvidia-smi --query-gpu=memory.used --format=csv \
        | tail -n +2 \
        | nl -v 0 \
        | tee /dev/tty \
        | sort -g -k 2 \
        | awk '{print $1}' \
        | head -n $n)
    export CUDA_VISIBLE_DEVICES=$(echo $FIRST_N_GPU_IDS | sed 's/ /,/g')
    echo "Now CUDA_VISIBLE_DEVICES is set to:"
    echo "CUDA_VISIBLE_DEVICES=$CUDA_VISIBLE_DEVICES"
}


export GPU_NUM=2

export DATASET=/data2/users/lczht/bloom-560m 
CUDA_VISIBLE_DEVICES_set_n_least_memory_usage ${GPU_NUM} 
<<<<<<< HEAD
=======

export USE_INT8=1
>>>>>>> b8011747

# param list
# --name :Name Path
# --tp: (int) GPU_NUM, default=1
# --http_host: (x.x.x.x)  your IP address, default=0.0.0.0
# --http_port: (xxxx) your port, default=7070
# --dtype:(str) use int8-quant or not ["fp16", "int8"], default="fp16"
# --max_batchsize:(int) limitation of batchsize, default=1
# --random_init:(bool) random init or not(if you don't have whole model data), default=False
# --random_model_size:(str) size of random init model,["560m", "7b1", "175b"],default="560m"

<<<<<<< HEAD
python server.py --tp ${GPU_NUM} --name ${DATASET}  --dtype "int8" --max_batch_size 4 --random_model_size "7b1" --random_init True
=======
python server.py --tp ${GPU_NUM} --name ${DATASET} --dtype ${DTYPE} --max_batch_size 4
>>>>>>> b8011747
<|MERGE_RESOLUTION|>--- conflicted
+++ resolved
@@ -18,11 +18,6 @@
 
 export DATASET=/data2/users/lczht/bloom-560m 
 CUDA_VISIBLE_DEVICES_set_n_least_memory_usage ${GPU_NUM} 
-<<<<<<< HEAD
-=======
-
-export USE_INT8=1
->>>>>>> b8011747
 
 # param list
 # --name :Name Path
@@ -34,8 +29,6 @@
 # --random_init:(bool) random init or not(if you don't have whole model data), default=False
 # --random_model_size:(str) size of random init model,["560m", "7b1", "175b"],default="560m"
 
-<<<<<<< HEAD
+
 python server.py --tp ${GPU_NUM} --name ${DATASET}  --dtype "int8" --max_batch_size 4 --random_model_size "7b1" --random_init True
-=======
-python server.py --tp ${GPU_NUM} --name ${DATASET} --dtype ${DTYPE} --max_batch_size 4
->>>>>>> b8011747
+
