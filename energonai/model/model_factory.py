import os
import time
import torch
import random
from torch import nn, dtype
from typing import Callable, Optional
from .endecoder import Block1D
from .embedding import Embedding1D
from .downstream import LMHead1D

from energonai.nn import LayerNorm1D
from colossalai.core import global_context as gpc
from colossalai.context import ParallelMode
from energonai.utils import is_using_pp, get_current_device
from energonai.logging import get_dist_logger
from energonai.utils.checkpointing import load_checkpoint
from energonai.utils.checkpointing_hf_gpt2 import processing_HF_GPT
from energonai.utils.checkpointing_opt import processing_OPT, load_175b
from transformers.generation_logits_process import TopKLogitsWarper, TopPLogitsWarper, TemperatureLogitsWarper, LogitsProcessorList
from colossalai.nn import VocabParallelClassifier1D


def gelu_impl(x):
    """OpenAI's gelu implementation."""
    return 0.5 * x * (1.0 + torch.tanh(0.7978845608028654 * x *
                                       (1.0 + 0.044715 * x * x)))


def select_top_k(predictions, k=5):
    predicted_index = random.choice(predictions[0, -1, :].sort(descending=True)[1][:10])  # .item()
    return predicted_index


class PipelineModel(nn.Module):
    def __init__(self,
                 vocab_size: int = 50257,
                 num_tokentypes: int = 0,
                 max_seq_len: int = 512,
                 hidden_size: int = 768,
                 num_heads: int = 12,
                 depth: int = 12,
                 mlp_ratio: float = 4.0,
                 layernorm_epsilon: float = 1e-5,
                 activation: Callable = gelu_impl,
                 padding_idx: int = 0,
                 dtype: dtype = torch.float16,
                 bias: bool = True,
                 apply_post_layernorm: bool = False,
                 first: bool = False,
                 last: bool = False,
                 fused_qkv: bool = True,
                 checkpoint: str = None,
                 model_name: str = None,
                 is_decoder: bool = True,
                 disable_past_cache=False,
                 vocab_parallel: bool = False) -> None:
        super().__init__()
        self.hidden_size = hidden_size
        self.first = first
        self.last = last
        self.max_seq_len = max_seq_len
        self.model_name = model_name

        if first:
            self.embed = Embedding1D(hidden_size=hidden_size,
                                     vocab_size=vocab_size,
                                     max_seq_len=max_seq_len,
                                     num_tokentypes=num_tokentypes,
                                     padding_idx=padding_idx,
                                     dtype=dtype,
                                     vocab_parallel=vocab_parallel)

        self.blocks = nn.ModuleList()
        self.pp_rank = gpc.get_local_rank(ParallelMode.PIPELINE) if is_using_pp() else 0
        for id_ in range(depth):
            self.blocks.add_module(f'{id_ + self.pp_rank * depth}',
                                   Block1D(hidden_size=hidden_size,
                                           num_heads=num_heads,
                                           mlp_ratio=mlp_ratio,
                                           activation=activation,
                                           layernorm_epsilon=layernorm_epsilon,
                                           dtype=dtype,
                                           bias=bias,
                                           apply_post_layernorm=apply_post_layernorm,
                                           max_seq_len=max_seq_len,
                                           fused_qkv=fused_qkv,
                                           is_decoder=is_decoder,
                                           disable_past_cache=disable_past_cache))
        if last:
            self.norm = LayerNorm1D(normalized_shape=hidden_size, eps=layernorm_epsilon)
            if vocab_parallel:
                self.head = VocabParallelClassifier1D(hidden_size, vocab_size, bias=False, dtype=dtype)
            else:
                self.head = LMHead1D(hidden_size=hidden_size, vocab_size=vocab_size, bias=False, dtype=dtype)

    def forward(self, hidden_states=None, input_ids=None, attention_mask=None, seq_lens=None, max_tokens: Optional[int] = None, top_k: Optional[int] = None, top_p: Optional[float] = None, temperature: Optional[float] = None):
        batch_size = input_ids.shape[0]
        cur_len = input_ids.shape[1]
        tgt_len = cur_len + 1 if not max_tokens else max_tokens

        if(cur_len >= tgt_len):
            return input_ids

        first_cache = True
        for _ in range(cur_len, tgt_len):

            if self.first:
                hidden_states = self.embed(input_ids)

            if attention_mask is not None:
                attention_unfold_mask = attention_mask.view(batch_size, -1)
                attention_unfold_mask = attention_unfold_mask.unsqueeze(1).unsqueeze(2)
                attention_unfold_mask = attention_unfold_mask.to(dtype=hidden_states.dtype)  # fp16 compatibility
                attention_unfold_mask = (1.0 - attention_unfold_mask) * -10000.0

            for block in self.blocks:
<<<<<<< HEAD
                hidden_states = block(hidden_states=hidden_states,
                                      attention_mask=attention_unfold_mask,
                                      first_cache=first_cache)  # seq_lens
=======
                hidden_states = block(hidden_states = hidden_states, 
                                      attention_mask = attention_unfold_mask, 
                                      first_cache = first_cache)
>>>>>>> 0000835e

            if self.last:
                hidden_states = self.norm(hidden_states)
                hidden_states = self.head(hidden_states)
                hidden_states = self.generate(input_ids, hidden_states, top_k=top_k,
                                              top_p=top_p, temperature=temperature)
            if torch.all(hidden_states == 50256):
                break  # hard code here for opt
            else:
                input_ids = torch.cat((input_ids, hidden_states.view(-1, 1)), 1)
                attention_mask = torch.cat((attention_mask, torch.ones(
                    batch_size, 1, device=torch.cuda.current_device())), 1)

            first_cache = False
        return input_ids if max_tokens else hidden_states

    def get_logits_processor(self, top_k: Optional[int] = None, top_p: Optional[float] = None, temperature: Optional[float] = None):
        processor_list = LogitsProcessorList()
        if temperature is not None and temperature != 1.0:
            processor_list.append(TemperatureLogitsWarper(temperature))
        if top_k is not None and top_k != 0:
            processor_list.append(TopKLogitsWarper(top_k))
        if top_p is not None and top_p < 1.0:
            processor_list.append(TopPLogitsWarper(top_p))
        return processor_list

    def generate(self, input_ids, logits, top_k: Optional[int] = None, top_p: Optional[float] = None, temperature: Optional[float] = None):
        logits = logits[:, -1, :]
        logits_processor = self.get_logits_processor(top_k, top_p, temperature)
        logits = logits_processor(input_ids, logits)
        logits = torch.softmax(logits, -1)
        logits = torch.multinomial(logits, num_samples=1).squeeze(1)
        return logits


def partition_uniform(num_items, pipeline_parallel_size):
    logger = get_dist_logger()
    assert num_items % pipeline_parallel_size == 0, \
        "Layer length should be divided by the number of pipeline size, otherwise parameter method is recomended"

    parts = [[] for _ in range(pipeline_parallel_size)]

    base_idx = 0
    chunk_size = num_items // pipeline_parallel_size
    left = pipeline_parallel_size - num_items % pipeline_parallel_size
    if chunk_size == 0:
        logger.warning("Some nodes in Pipeline have no requests")

    for p in range(pipeline_parallel_size):
        st = base_idx
        base_idx += chunk_size + (p >= left)
        parts[p].append((st, base_idx))
    return parts


def create_pipeline_model(depth: int = 48,
                          layer_partitions=None,
                          **model_kwargs):
    logger = get_dist_logger()
    pipeline_size = 0
    pipeline_rank = 0

    if gpc.is_initialized(ParallelMode.PIPELINE):
        pipeline_size = gpc.get_world_size(ParallelMode.PIPELINE)
        pipeline_rank = gpc.get_local_rank(ParallelMode.PIPELINE)
    else:
        pipeline_size = 1
        pipeline_rank = 0

    rank = gpc.get_global_rank()

    parts = partition_uniform(depth, pipeline_size)[pipeline_rank] if layer_partitions is None else layer_partitions

    for start, end in parts:
        model_kwargs['first'] = start == 0
        model_kwargs['last'] = end == depth
        model_kwargs['depth'] = end - start
        model = PipelineModel(**model_kwargs).to(get_current_device())
        logger.info(f'==> Rank {rank} built layer {start}-{end} / total {depth}')

    numel = 0
    for _, param in model.named_parameters(recurse=True):
        numel += param.numel()
    logger.info(f'Rank{rank}/{pipeline_rank} model size = {numel * 2 / 1e9} GB')

    if "checkpoint" in model_kwargs.keys() and "model_name" in model_kwargs.keys():
        start = time.time()
        assert os.path.exists(model_kwargs["checkpoint"]), "Checkpoint file not found"
<<<<<<< HEAD
        if model_kwargs['model_name'] == 'opt-175b':
            load_175b(model_kwargs["checkpoint"], model)
        else:
            preprocess_fn = None
            if model_kwargs["model_name"] == "hf_gpt2":
                preprocess_fn = processing_HF_GPT
            elif model_kwargs["model_name"] == "opt":
                preprocess_fn = processing_OPT
            load_checkpoint(model_kwargs["checkpoint"], model, preprocess_fn=preprocess_fn, **model_kwargs)
        logger.info(f'Load time: {time.time() - start:.3f} s')
=======
        preprocess_fn = None
        if model_kwargs["model_name"] == "hf_gpt2":
            preprocess_fn = processing_HF_GPT
        elif model_kwargs["model_name"] == "opt":
            preprocess_fn = processing_OPT
        load_checkpoint(model_kwargs["checkpoint"], model, preprocess_fn=preprocess_fn, **model_kwargs)
        logger.info(f'Rank: {rank}, Load time: {time.time() - start:.3f} s')
>>>>>>> 0000835e

    return model


def hf_gpt2(**kwargs):
    model_kwargs = dict(hidden_size=768,
                        depth=12,
                        max_seq_len=1024,
                        num_heads=12,
                        fused_qkv=False,
                        model_name="hf_gpt2",
                        is_decoder=True,
                        **kwargs)
    return create_pipeline_model(**model_kwargs)


def gpt2_small(**kwargs):
    model_kwargs = dict(hidden_size=768, depth=12, num_heads=12, is_decoder=True, **kwargs)
    return create_pipeline_model(**model_kwargs)


def gpt2_large(**kwargs):
    model_kwargs = dict(hidden_size=1536, depth=36, num_heads=12, is_decoder=True, **kwargs)
    return create_pipeline_model(**model_kwargs)


def gpt2_8B(**kwargs):
    model_kwargs = dict(hidden_size=3072, depth=72, num_heads=24, is_decoder=True, **kwargs)
    return create_pipeline_model(**model_kwargs)


def gpt3(**kwargs):
    model_kwargs = dict(hidden_size=12288, depth=12, num_heads=96, is_decoder=True, **kwargs)
    return create_pipeline_model(**model_kwargs)


def bert_small(**kwargs):
    model_kwargs = dict(hidden_size=768, depth=12, num_heads=12, is_decoder=False, **kwargs)
    return create_pipeline_model(**model_kwargs)


def bert_large(**kwargs):
    model_kwargs = dict(hidden_size=1024, depth=24, num_heads=16, is_decoder=False, **kwargs)
    return create_pipeline_model(**model_kwargs)


def bert_8B(**kwargs):
    model_kwargs = dict(hidden_size=3072, depth=72, num_heads=24, is_decoder=False, **kwargs)
    return create_pipeline_model(**model_kwargs)


def bert_175B(**kwargs):
    model_kwargs = dict(hidden_size=12288, depth=96, num_heads=96, is_decoder=False, **kwargs)
    return create_pipeline_model(**model_kwargs)


def opt_125M(**kwargs):
    model_kwargs = dict(vocab_size=50272,
                        hidden_size=768,
                        depth=12,
                        max_seq_len=2050,
                        num_heads=12,
                        activation=nn.functional.relu,
                        is_decoder=True,
                        fused_qkv=False,
                        model_name="opt",
                        disable_past_cache=False,
                        **kwargs)
    return create_pipeline_model(**model_kwargs)


def opt_30B(**kwargs):
    model_kwargs = dict(vocab_size=50272,
                        hidden_size=7168,
                        depth=48,
                        max_seq_len=2050,
                        num_heads=56,
                        activation=nn.functional.relu,
                        is_decoder=True,
                        fused_qkv=False,
                        model_name="opt",
                        disable_past_cache=True,
                        **kwargs)
    return create_pipeline_model(**model_kwargs)


def opt_66B(**kwargs):
    model_kwargs = dict(vocab_size=50272,
                        hidden_size=9216,
                        depth=64,
                        max_seq_len=2050,
                        num_heads=72,
                        activation=nn.functional.relu,
                        is_decoder=True,
                        fused_qkv=False,
                        model_name="opt",
                        disable_past_cache=False,
                        **kwargs)
    return create_pipeline_model(**model_kwargs)


def opt_175B(**kwargs):
    model_kwargs = dict(vocab_size=50272,
                        hidden_size=12288,
                        depth=96,
                        max_seq_len=2050,
                        num_heads=96,
                        activation=nn.functional.relu,
                        is_decoder=True,
                        fused_qkv=True,
                        model_name="opt-175b",
                        disable_past_cache=False,
                        vocab_parallel=True,
                        **kwargs)
    return create_pipeline_model(**model_kwargs)<|MERGE_RESOLUTION|>--- conflicted
+++ resolved
@@ -114,15 +114,9 @@
                 attention_unfold_mask = (1.0 - attention_unfold_mask) * -10000.0
 
             for block in self.blocks:
-<<<<<<< HEAD
                 hidden_states = block(hidden_states=hidden_states,
                                       attention_mask=attention_unfold_mask,
-                                      first_cache=first_cache)  # seq_lens
-=======
-                hidden_states = block(hidden_states = hidden_states, 
-                                      attention_mask = attention_unfold_mask, 
-                                      first_cache = first_cache)
->>>>>>> 0000835e
+                                      first_cache=first_cache)
 
             if self.last:
                 hidden_states = self.norm(hidden_states)
@@ -211,7 +205,6 @@
     if "checkpoint" in model_kwargs.keys() and "model_name" in model_kwargs.keys():
         start = time.time()
         assert os.path.exists(model_kwargs["checkpoint"]), "Checkpoint file not found"
-<<<<<<< HEAD
         if model_kwargs['model_name'] == 'opt-175b':
             load_175b(model_kwargs["checkpoint"], model)
         else:
@@ -222,15 +215,6 @@
                 preprocess_fn = processing_OPT
             load_checkpoint(model_kwargs["checkpoint"], model, preprocess_fn=preprocess_fn, **model_kwargs)
         logger.info(f'Load time: {time.time() - start:.3f} s')
-=======
-        preprocess_fn = None
-        if model_kwargs["model_name"] == "hf_gpt2":
-            preprocess_fn = processing_HF_GPT
-        elif model_kwargs["model_name"] == "opt":
-            preprocess_fn = processing_OPT
-        load_checkpoint(model_kwargs["checkpoint"], model, preprocess_fn=preprocess_fn, **model_kwargs)
-        logger.info(f'Rank: {rank}, Load time: {time.time() - start:.3f} s')
->>>>>>> 0000835e
 
     return model
 
